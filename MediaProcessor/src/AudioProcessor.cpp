#include "AudioProcessor.h"

#include <filesystem>
#include <iomanip>
#include <iostream>
#include <sstream>
#include <thread>

#include "ConfigManager.h"
#include "Utils.h"

namespace MediaProcessor {

AudioProcessor::AudioProcessor(const std::string &inputVideoPath,
                               const std::string &outputAudioPath)
    : m_inputVideoPath(inputVideoPath),
      m_outputAudioPath(outputAudioPath),
      m_overlapDuration(DEFAULT_OVERLAP_DURATION) {
    m_outputDir = std::filesystem::path(outputAudioPath).parent_path().string();
    m_chunksDir = m_outputDir + "/chunks";
    m_processedChunksDir = m_outputDir + "/processed_chunks";
<<<<<<< HEAD

    m_numChunks = ConfigManager::getInstance().getOptimalThreadCount();
    std::cout << "INFO: using " << m_numChunks << " threads." << std::endl;

    /*
     * TODO: 
     * * numChunks (numThreads) should be configurable, as well as the overlap (which seems much less critical?)
     * * Need an ffmpeg utils to establish an API for extaction and probing
     */
=======
>>>>>>> 33788b8f
}

bool AudioProcessor::isolateVocals() {
    /*
     * Extracts vocals from a video by chunking, parallel processing, and merging the audio.
     */

    ConfigManager &configManager = ConfigManager::getInstance();

    // Ensure output directory exists and remove output file if it exists
    Utils::ensureDirectoryExists(m_outputDir);
    Utils::removeFileIfExists(m_outputAudioPath);

    std::cout << "Input video path: " << m_inputVideoPath << std::endl;
    std::cout << "Output audio path: " << m_outputAudioPath << std::endl;

    if (!extractAudio()) {
        return false;
    }

    m_totalDuration = getAudioDuration(m_outputAudioPath);
    if (m_totalDuration <= 0) {
        std::cerr << "Error: Invalid audio duration." << std::endl;
        return false;
    }

    if (!chunkAudio()) {
        return false;
    }

    if (!filterChunks()) {
        return false;
    }

    if (!mergeChunks()) {
        return false;
    }

    // The intermediary files can be useful for debugging, but for release we'll delete them
    std::filesystem::remove_all(m_chunksDir);
    std::filesystem::remove_all(m_processedChunksDir);

    return true;
}

bool AudioProcessor::extractAudio() {
    ConfigManager &configManager = ConfigManager::getInstance();
    std::string ffmpegPath = configManager.getFFmpegPath();

    // Extract the audio with FFmpeg
    std::string ffmpegCommand = ffmpegPath + " -y -i \"" + m_inputVideoPath +
                                "\" -ar 48000 -ac 1 -c:a pcm_s16le \"" + m_outputAudioPath + "\"";
    if (!Utils::runCommand(ffmpegCommand)) {
        std::cerr << "Error: Failed to extract and convert audio using FFmpeg." << std::endl;
        return false;
    }

    std::cout << "Audio extracted successfully to: " << m_outputAudioPath << std::endl;
    return true;
}

bool AudioProcessor::chunkAudio() {
    Utils::ensureDirectoryExists(m_chunksDir);

    // Calculate chunk durations and start times
    double chunkDuration = m_totalDuration / m_numChunks;
    for (int i = 0; i < m_numChunks; ++i) {
        double startTime = i * chunkDuration;
        double duration = chunkDuration + m_overlapDuration;

        // Handle duration for the last chunk
        if (startTime + duration > m_totalDuration) {
            duration = m_totalDuration - startTime;
        }

        m_startTimes.push_back(startTime);
        m_durations.push_back(duration);
    }

    ConfigManager &configManager = ConfigManager::getInstance();
    std::string ffmpegPath = configManager.getFFmpegPath();

    // Chunk the audio
    for (int i = 0; i < m_numChunks; ++i) {
        std::string chunkPath = m_chunksDir + "/chunk_" + std::to_string(i) + ".wav";

        // Set higher precision for chunk boundaries
        std::ostringstream ssStartTime, ssDuration;
        ssStartTime << std::fixed << std::setprecision(6) << m_startTimes[i];
        ssDuration << std::fixed << std::setprecision(6) << m_durations[i];

        std::string ffmpegSplitCommand = ffmpegPath + " -y -ss " + ssStartTime.str() + " -t " +
                                         ssDuration.str() + " -i \"" + m_outputAudioPath +
                                         "\" -ar 48000 -ac 1 -c:a pcm_s16le \"" + chunkPath + "\"";

        if (!Utils::runCommand(ffmpegSplitCommand)) {
            std::cerr << "Error: Failed to split audio into chunks." << std::endl;
            return false;
        }
        m_chunkPaths.push_back(chunkPath);
    }

    return true;
}

bool AudioProcessor::filterChunks() {
    Utils::ensureDirectoryExists(m_processedChunksDir);

    ConfigManager &configManager = ConfigManager::getInstance();
    std::string deepFilterPath = configManager.getDeepFilterPath();

    // Parallel process chunks with the filter
    std::vector<std::thread> threads;
    for (int i = 0; i < m_numChunks; ++i) {
        threads.emplace_back([&, i]() {
            std::string chunkPath = m_chunkPaths[i];

            // `-D` flag is super important! uses built-in compensation to avoid sync issues
            // that happens as the processed audio becomes shorter than the org video length
            std::string deepFilterCommand =
                deepFilterPath + " -D -o \"" + m_processedChunksDir + "\" \"" + chunkPath + "\"";
            if (!Utils::runCommand(deepFilterCommand)) {
                std::cerr << "Error: Failed to process chunk with DeepFilterNet: " << chunkPath
                          << std::endl;
            }
        });
    }

    // Block until all threads are done
    for (auto &t : threads) {
        t.join();
    }

    // Prepare paths for processed chunks
    for (int i = 0; i < m_numChunks; ++i) {
        std::filesystem::path chunkPath(m_chunkPaths[i]);
        std::string processedChunkPath =
            m_processedChunksDir + "/" +
            chunkPath.filename().string();  // DeepFilter overwrites the given file by default
        m_processedChunkPaths.push_back(processedChunkPath);
    }

    return true;
}

std::string AudioProcessor::buildFilterComplex() const {
    // Build filter complex, i.e. a set of instructions for FFmpeg (called filter graph)
    std::string filterComplex = "";
    int filterIndex = 0;

    if (m_processedChunkPaths.size() < 2) {
        return filterComplex;  // Return empty string if not enough chunks
    }

    for (int i = 0; i < m_processedChunkPaths.size() - 1; ++i) {
        if (i == 0) {
            // Generate a `crossfade` for the first chunk pair (0 and 1)
            filterComplex += "[" + std::to_string(i) + ":a][" + std::to_string(i + 1) +
                             ":a]acrossfade=d=" + std::to_string(m_overlapDuration) +
                             ":c1=tri:c2=tri[a" + std::to_string(filterIndex) + "]; ";
        } else {
            // For the rest, use the result of the previous crossfade (a<filterIndex-1>)
            // and apply a new crossfade with the next chunk (chunk i+1)
            filterComplex += "[a" + std::to_string(filterIndex - 1) + "][" + std::to_string(i + 1) +
                             ":a]acrossfade=d=" + std::to_string(m_overlapDuration) +
                             ":c1=tri:c2=tri[a" + std::to_string(filterIndex) + "]; ";
        }
        filterIndex++;
    }

    // Merge the output of the last crossfade into a final output audio stream
    filterComplex += "[a" + std::to_string(filterIndex - 1) + "]amerge=inputs=1[outa]";

    return filterComplex;
}

bool AudioProcessor::mergeChunks() {
    ConfigManager &configManager = ConfigManager::getInstance();
    std::string ffmpegPath = configManager.getFFmpegPath();

    std::string ffmpegMergeCommand = ffmpegPath + " -y ";

    // If there's only one processed chunk, no filter complex
    if (m_processedChunkPaths.size() == 1) {
        ffmpegMergeCommand += "-i \"" + m_processedChunkPaths[0] +
                              "\" -c:a pcm_s16le -ar 48000 \"" + m_outputAudioPath + "\"";
    } else {
        // Merge processed chunks with `crossfade`
        for (int i = 0; i < m_processedChunkPaths.size(); ++i) {
            ffmpegMergeCommand += "-i \"" + m_processedChunkPaths[i] + "\" ";
        }

        ffmpegMergeCommand += "-filter_complex \"" + buildFilterComplex() +
                              "\" -map \"[outa]\" -c:a pcm_s16le -ar 48000 \"" + m_outputAudioPath +
                              "\"";
    }

    if (!Utils::runCommand(ffmpegMergeCommand)) {
        std::cerr << "Error: Failed to merge back processed audio chunks with crossfading."
                  << std::endl;
        return false;
    }

    return true;
}

double AudioProcessor::getAudioDuration(const std::string &audioPath) {
    /*
     * TODO: ffprobe command to be used via the to-be-made FFMpegUtils class...
     */

    std::string command =
        "ffprobe -v error -show_entries format=duration -of default=noprint_wrappers=1:nokey=1 \"" +
        audioPath + "\"";
    FILE *pipe = popen(command.c_str(), "r");
    if (!pipe) {
        std::cerr << "Error: Failed to run ffprobe to get audio duration." << std::endl;
        return -1;
    }

    char buffer[128];
    std::string result = "";
    while (fgets(buffer, sizeof buffer, pipe) != NULL) {
        result += buffer;
    }
    pclose(pipe);

    try {
        return std::stod(result);
    } catch (std::exception &e) {
        std::cerr << "Error: Could not parse audio duration." << std::endl;
        return -1;
    }
}

}  // namespace MediaProcessor<|MERGE_RESOLUTION|>--- conflicted
+++ resolved
@@ -19,18 +19,9 @@
     m_outputDir = std::filesystem::path(outputAudioPath).parent_path().string();
     m_chunksDir = m_outputDir + "/chunks";
     m_processedChunksDir = m_outputDir + "/processed_chunks";
-<<<<<<< HEAD
 
     m_numChunks = ConfigManager::getInstance().getOptimalThreadCount();
     std::cout << "INFO: using " << m_numChunks << " threads." << std::endl;
-
-    /*
-     * TODO: 
-     * * numChunks (numThreads) should be configurable, as well as the overlap (which seems much less critical?)
-     * * Need an ffmpeg utils to establish an API for extaction and probing
-     */
-=======
->>>>>>> 33788b8f
 }
 
 bool AudioProcessor::isolateVocals() {
